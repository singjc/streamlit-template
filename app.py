--- conflicted
+++ resolved
@@ -30,8 +30,6 @@
 
 # If not in local mode, assume it's hosted/online mode
 else:
-<<<<<<< HEAD
-   
     length_captcha = 5
     width = 400
     height = 180
@@ -75,10 +73,7 @@
                 #wait for the button click
                 st.stop()
         
-    # WORK LIKE MULTIPAGE APP         
-=======
-    # If captcha control is not in session state or set to False
->>>>>>> c653febc
+    # WORK LIKE MULTIPAGE APP
     if 'controllo' not in st.session_state or st.session_state['controllo'] == False:
         # hide app pages as long as captcha not solved
         delete_all_pages("app")
