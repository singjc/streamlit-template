--- conflicted
+++ resolved
@@ -5,13 +5,9 @@
 import plotly.graph_objects as go
 import streamlit as st
 import pyopenms as poms
-<<<<<<< HEAD
+
 from src.plotting.MSExperimentPlotter import plotMSExperiment
-from src.common.common import show_fig
-=======
-from .plotting.MSExperimentPlotter import plotMSExperiment
-from .common import show_fig, display_large_dataframe
->>>>>>> 261502ac
+from src.common.common import show_fig, display_large_dataframe
 
 from typing import Union
 
@@ -221,12 +217,8 @@
             peak_map_3D = plotMSExperiment(df, plot3D=True, title="")
             st.pyplot(peak_map_3D, use_container_width=True)
 
-<<<<<<< HEAD
 
 @st.fragment
-=======
-@st.experimental_fragment
->>>>>>> 261502ac
 def view_spectrum():
     cols = st.columns([0.34, 0.66])
     with cols[0]:
