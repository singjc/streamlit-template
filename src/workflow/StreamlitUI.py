--- conflicted
+++ resolved
@@ -719,24 +719,11 @@
             if c2.button("Stop Workflow", type="primary", use_container_width=True):
                 self.executor.stop()
                 st.rerun()
-<<<<<<< HEAD
         elif st.button("Start Workflow", type="primary", use_container_width=True):
             start_workflow_function()
-            time.sleep(2)
             st.rerun()
-
-        if self.logger.log_file.exists():
-=======
-        else:
-            c2.button(
-                "Start Workflow",
-                type="primary",
-                use_container_width=True,
-                on_click=start_workflow_function,
-            )
         log_path = Path(self.workflow_dir, "logs", log_level.replace(" ", "-") + ".log")
         if log_path.exists():
->>>>>>> 98068aa2
             if self.executor.pid_dir.exists():
                 with st.spinner("**Workflow running...**"):
                     with open(log_path, "r", encoding="utf-8") as f:
